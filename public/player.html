<!DOCTYPE html>
<html lang="en">
<head>
  <meta charset="UTF-8">
  <meta name="viewport" content="width=device-width, initial-scale=1.0">
  <title>Lie-Ability - Player</title>
  <script src="/socket.io/socket.io.js"></script>
  <style>
    * {
      margin: 0;
      padding: 0;
      box-sizing: border-box;
    }

    body {
      font-family: -apple-system, BlinkMacSystemFont, 'Segoe UI', Roboto, 'Helvetica Neue', Arial, sans-serif;
      background: linear-gradient(135deg, #667eea 0%, #764ba2 100%);
      min-height: 100vh;
      color: #333;
      line-height: 1.6;
      padding: 0;
    }

    /* Header */
    .header {
      background: rgba(255, 255, 255, 0.95);
      backdrop-filter: blur(10px);
      border-bottom: 1px solid rgba(255, 255, 255, 0.2);
      padding: 16px 20px;
      position: sticky;
      top: 0;
      z-index: 100;
      box-shadow: 0 2px 20px rgba(0, 0, 0, 0.1);
    }

    .header h1 {
      font-size: 24px;
      font-weight: 700;
      color: #2d3748;
      margin-bottom: 4px;
    }

    .connection-status {
      display: flex;
      align-items: center;
      gap: 8px;
      font-size: 14px;
      color: #68d391;
      font-weight: 500;
    }

    .status-dot {
      width: 8px;
      height: 8px;
      background: #68d391;
      border-radius: 50%;
      animation: pulse 2s infinite;
    }

    @keyframes pulse {
      0%, 100% { opacity: 1; }
      50% { opacity: 0.5; }
    }

    /* Main Content */
    .container {
      max-width: 480px;
      margin: 0 auto;
      padding: 60px 20px 20px 20px;
      min-height: 100vh;
    }

    /* Join Section */
    .join-section {
      background: white;
      border-radius: 20px;
      padding: 32px 24px;
      box-shadow: 0 10px 30px rgba(0, 0, 0, 0.1);
      text-align: center;
      margin-top: 20px;
    }

    .join-title {
      font-size: 32px;
      font-weight: 700;
      color: #2d3748;
      margin-bottom: 8px;
    }

    .join-title::before {
      content: "🎭 ";
      font-size: 40px;
      display: block;
      margin-bottom: 16px;
    }

    .join-subtitle {
      color: #718096;
      margin-bottom: 32px;
      font-size: 16px;
    }

    .input-group {
      margin-bottom: 24px;
    }

    .input-field {
      width: 100%;
      padding: 16px 20px;
      border: 2px solid #e2e8f0;
      border-radius: 12px;
      font-size: 16px;
      background: #f7fafc;
      transition: all 0.3s ease;
    }

    .input-field:focus {
      outline: none;
      border-color: #667eea;
      background: white;
      box-shadow: 0 0 0 3px rgba(102, 126, 234, 0.1);
    }

    .btn-primary {
      width: 100%;
      padding: 16px 24px;
      background: linear-gradient(135deg, #667eea 0%, #764ba2 100%);
      color: white;
      border: none;
      border-radius: 12px;
      font-size: 16px;
      font-weight: 600;
      cursor: pointer;
      transition: all 0.3s ease;
      box-shadow: 0 4px 15px rgba(102, 126, 234, 0.3);
    }

    .btn-primary:hover {
      transform: translateY(-2px);
      box-shadow: 0 6px 20px rgba(102, 126, 234, 0.4);
    }

    .btn-primary:active {
      transform: translateY(0);
    }

    /* Game Views */
    .view {
      display: none;
      animation: slideInUp 0.4s ease-out;
    }

    @keyframes slideInUp {
      from {
        opacity: 0;
        transform: translateY(20px);
      }
      to {
        opacity: 1;
        transform: translateY(0);
      }
    }

    .card {
      background: white;
      border-radius: 20px;
      padding: 24px;
      margin-bottom: 20px;
      box-shadow: 0 4px 20px rgba(0, 0, 0, 0.08);
      border: 1px solid rgba(255, 255, 255, 0.2);
    }

    .card-header {
      margin-bottom: 20px;
    }

    .card-title {
      font-size: 20px;
      font-weight: 700;
      color: #2d3748;
      margin-bottom: 8px;
    }

    .card-subtitle {
      color: #718096;
      font-size: 14px;
    }

    /* Avatar Section */
    .avatar-section {
      text-align: center;
    }

    .avatar-display {
      display: flex;
      align-items: center;
      justify-content: center;
      gap: 16px;
      margin-bottom: 20px;
    }

    .player-avatar {
      width: 60px;
      height: 60px;
      display: flex;
      align-items: center;
      justify-content: center;
      border-radius: 16px;
      color: #fff;
      font-size: 32px;
      box-shadow: 0 4px 15px rgba(0, 0, 0, 0.2);
      border: 3px solid rgba(255, 255, 255, 0.3);
    }

    .btn-secondary {
      padding: 12px 20px;
      background: #f7fafc;
      color: #4a5568;
      border: 2px solid #e2e8f0;
      border-radius: 10px;
      font-size: 14px;
      font-weight: 600;
      cursor: pointer;
      transition: all 0.3s ease;
    }

    .btn-secondary:hover {
      background: #edf2f7;
      border-color: #cbd5e0;
    }

    .avatar-edit {
      margin-top: 20px;
      padding: 20px;
      background: #f7fafc;
      border-radius: 16px;
      border: 2px dashed #cbd5e0;
    }

    .avatar-controls {
      display: flex;
      gap: 12px;
      align-items: center;
      margin-bottom: 20px;
      flex-wrap: wrap;
      justify-content: center;
      width: 100%;
    }

    .avatar-update-section {
      width: 100%;
      text-align: center;
    }

    .name-update-section {
      width: 100%;
      text-align: center;
      margin-top: 20px;
    }

    .emoji-input-container {
      position: relative;
      display: inline-block;
    }

    .color-input {
      width: 50px;
      height: 40px;
      border: none;
      border-radius: 8px;
      cursor: pointer;
      box-shadow: 0 2px 8px rgba(0, 0, 0, 0.1);
    }

    .emoji-button {
      padding: 8px 16px;
      border: 2px solid #e2e8f0;
      border-radius: 10px;
      background: white;
      cursor: pointer;
      font-size: 24px;
      min-width: 60px;
      text-align: center;
      transition: all 0.3s ease;
      box-shadow: 0 2px 8px rgba(0, 0, 0, 0.05);
    }

    .emoji-button:hover {
      background: #f7fafc;
      border-color: #cbd5e0;
      transform: scale(1.05);
    }

    .custom-emoji-picker {
      background: white;
      border: none;
      border-radius: 16px;
      box-shadow: 0 20px 50px rgba(0, 0, 0, 0.15);
      width: 350px;
      position: absolute;
      z-index: 1000;
      margin-top: 8px;
      left: 0;
      max-width: calc(100vw - 40px);
      overflow: hidden;
    }

    .picker-header {
      padding: 16px;
      background: linear-gradient(135deg, #667eea 0%, #764ba2 100%);
      color: white;
      border-radius: 16px 16px 0 0;
    }

    .picker-header h4 {
      margin: 0 0 12px 0;
      font-size: 16px;
      font-weight: 600;
    }

    .emoji-search {
      width: 100%;
      padding: 10px 16px;
      border: none;
      border-radius: 10px;
      font-size: 14px;
      background: rgba(255, 255, 255, 0.2);
      color: white;
      box-sizing: border-box;
    }

    .emoji-search::placeholder {
      color: rgba(255, 255, 255, 0.7);
    }

    .emoji-search:focus {
      outline: none;
      background: rgba(255, 255, 255, 0.3);
    }

    .emoji-categories {
      display: flex;
      background: #f8f9fa;
      border-bottom: 1px solid #e9ecef;
    }

    .emoji-category-tab {
      flex: 1;
      padding: 12px 4px;
      text-align: center;
      cursor: pointer;
      font-size: 18px;
      transition: all 0.3s ease;
      border-bottom: 3px solid transparent;
      background: transparent;
    }

    .emoji-category-tab:hover {
      background: #e9ecef;
    }

    .emoji-category-tab.active {
      background: white;
      border-bottom-color: #667eea;
    }

    .emoji-grid-container {
      height: 220px;
      overflow-y: auto;
      padding: 12px;
    }

    .emoji-grid {
      display: grid;
      grid-template-columns: repeat(auto-fill, minmax(40px, 1fr));
      gap: 8px;
    }

    .emoji-option {
      width: 40px;
      height: 40px;
      display: flex;
      align-items: center;
      justify-content: center;
      font-size: 24px;
      cursor: pointer;
      border-radius: 8px;
      transition: all 0.2s ease;
    }

    .emoji-option:hover {
      background: #f8f9fa;
      transform: scale(1.1);
    }

    .emoji-option:active {
      transform: scale(0.95);
    }

    /* Buttons Grid */
    .btn-grid {
      display: grid;
      gap: 12px;
      grid-template-columns: 1fr;
    }

    .btn-option {
      padding: 16px 20px;
      background: white;
      border: 2px solid #e2e8f0;
      border-radius: 12px;
      font-size: 16px;
      cursor: pointer;
      transition: all 0.3s ease;
      text-align: left;
      box-shadow: 0 2px 8px rgba(0, 0, 0, 0.05);
    }

    .btn-option:hover {
      border-color: #667eea;
      transform: translateY(-2px);
      box-shadow: 0 4px 15px rgba(102, 126, 234, 0.15);
    }

    .btn-option.selected {
      background: linear-gradient(135deg, #667eea 0%, #764ba2 100%);
      color: white;
      border-color: #667eea;
    }

    /* Question Display */
    .question-card {
      background: linear-gradient(135deg, #667eea 0%, #764ba2 100%);
      color: white;
      padding: 32px 24px;
      text-align: center;
    }

    #questionView {
      display: flex;
      justify-content: center;
      align-items: center;
    }

    .question-category {
      font-size: 14px;
      opacity: 0.8;
      margin-bottom: 8px;
      text-transform: uppercase;
      letter-spacing: 1px;
    }

    .question-text {
      font-size: 20px;
      font-weight: 600;
      line-height: 1.4;
    }

    /* Input Controls */
    .input-controls {
      display: flex;
      gap: 8px;
      margin-bottom: 16px;
    }

    .input-controls .input-field {
      flex: 1;
    }

    .btn-small {
      padding: 12px 16px;
      font-size: 14px;
      border-radius: 8px;
      white-space: nowrap;
    }

    /* Status Messages */
    .status-message {
      padding: 12px 16px;
      border-radius: 10px;
      font-size: 14px;
      font-weight: 500;
      text-align: center;
      margin-top: 12px;
    }

    .status-success {
      background: #c6f6d5;
      color: #22543d;
      border: 1px solid #9ae6b4;
    }

    .status-info {
      background: #bee3f8;
      color: #2a4365;
      border: 1px solid #90cdf4;
    }

    /* Timer */
    .timer {
      position: fixed;
      top: 20px;
      right: 20px;
      background: rgba(255, 255, 255, 0.95);
      backdrop-filter: blur(10px);
      padding: 8px 16px;
      border-radius: 20px;
      font-weight: 600;
      color: #e53e3e;
      box-shadow: 0 4px 15px rgba(0, 0, 0, 0.1);
      z-index: 50;
    }

    /* Connection Status */
    .connection-status {
      position: fixed;
      top: 20px;
      left: 20px;
      display: flex;
      align-items: center;
      gap: 8px;
      font-size: 14px;
      color: #68d391;
      font-weight: 500;
      background: rgba(255, 255, 255, 0.95);
      backdrop-filter: blur(10px);
      padding: 8px 16px;
      border-radius: 20px;
      box-shadow: 0 4px 15px rgba(0, 0, 0, 0.1);
      z-index: 50;
    }

    /* Reveal and Scoreboard */
    .reveal-list {
      list-style: none;
      padding: 0;
    }

    .reveal-item {
      background: #f7fafc;
      margin-bottom: 12px;
      padding: 16px;
      border-radius: 12px;
      border-left: 4px solid #cbd5e0;
    }

    .reveal-item.truth {
      background: #c6f6d5;
      border-left-color: #38a169;
    }

    .score-table {
      width: 100%;
      border-collapse: collapse;
      margin-top: 16px;
    }

    .score-table th,
    .score-table td {
      padding: 12px 8px;
      text-align: left;
      border-bottom: 1px solid #e2e8f0;
    }

    .score-table th {
      background: #f7fafc;
      font-weight: 600;
      color: #4a5568;
    }

    .score-table tr:hover {
      background: #f7fafc;
    }

    /* Loading States */
    .loading {
      display: flex;
      align-items: center;
      justify-content: center;
      padding: 40px;
      color: #718096;
    }

    .spinner {
      width: 24px;
      height: 24px;
      border: 3px solid #e2e8f0;
      border-top: 3px solid #667eea;
      border-radius: 50%;
      animation: spin 1s linear infinite;
      margin-right: 12px;
    }

    @keyframes spin {
      0% { transform: rotate(0deg); }
      100% { transform: rotate(360deg); }
    }

    /* Mobile Responsive */
    @media (max-width: 480px) {
      .container {
        padding: 60px 16px 16px 16px;
      }

      .header {
        padding: 12px 16px;
      }

      .header h1 {
        font-size: 20px;
      }

      .card {
        padding: 20px;
        margin-bottom: 16px;
      }

      .custom-emoji-picker {
        width: calc(100vw - 32px);
        left: 16px;
        right: 16px;
        transform: none;
        max-width: none;
      }

      .emoji-grid {
        grid-template-columns: repeat(8, 1fr);
        gap: 6px;
      }

      .emoji-option {
        width: 32px;
        height: 32px;
        font-size: 20px;
      }

      .emoji-category-tab {
        padding: 8px 2px;
        font-size: 16px;
      }

      .picker-header {
        padding: 12px;
      }

      .emoji-grid-container {
        height: 180px;
        padding: 8px;
      }

      .player-avatar {
        width: 50px;
        height: 50px;
        font-size: 24px;
      }

      .avatar-controls {
        justify-content: center;
      }

      .input-controls {
        flex-direction: column;
      }

      .connection-status {
        top: 16px;
        left: 16px;
        padding: 6px 12px;
        font-size: 12px;
      }

      .timer {
        top: 16px;
        right: 16px;
        padding: 6px 12px;
        font-size: 14px;
      }
    }

    /* Desktop Enhancements */
    @media (min-width: 768px) {
      .container {
        max-width: 600px;
        padding: 60px 32px 32px 32px;
      }

      .avatar-controls {
        justify-content: center;
      }
    }

    /* Accessibility */
    @media (prefers-reduced-motion: reduce) {
      *, *::before, *::after {
        animation-duration: 0.01ms !important;
        animation-iteration-count: 1 !important;
        transition-duration: 0.01ms !important;
      }
    }

    /* High contrast mode */
    @media (prefers-contrast: high) {
      .btn-primary {
        background: #000;
        border: 2px solid #000;
      }

      .card {
        border: 2px solid #333;
      }
    }

    .no-results {
      text-align: center;
      color: #718096;
      font-style: italic;
      padding: 32px 16px;
      font-size: 14px;
    }

<<<<<<< HEAD
    /* IMPROVED DARK MODE STYLES */
    @media (prefers-color-scheme: dark) {
      body {
        background: linear-gradient(135deg, #0f172a 0%, #1e293b 100%);
        color: #e2e8f0;
=======
    /* Enhanced Dark Mode Support */
    @media (prefers-color-scheme: dark) {
      body {
        background: linear-gradient(135deg, #1a202c 0%, #2d3748 100%);
        color: #f7fafc;
>>>>>>> 9ea9df19
      }

      .header {
        background: rgba(15, 23, 42, 0.95);
        border-bottom-color: rgba(148, 163, 184, 0.2);
        backdrop-filter: blur(20px);
      }

      .header h1 {
        color: #f1f5f9;
      }

      .connection-status {
        background: rgba(15, 23, 42, 0.95);
        color: #34d399;
        backdrop-filter: blur(20px);
      }

      .timer {
        background: rgba(15, 23, 42, 0.95);
        color: #fbbf24;
        backdrop-filter: blur(20px);
      }

      .join-section {
        background: #1e293b;
        color: #e2e8f0;
        border: 1px solid #334155;
        box-shadow: 0 10px 30px rgba(0, 0, 0, 0.3);
      }

      .join-title {
        color: #f1f5f9;
      }

      .join-subtitle {
        color: #94a3b8;
      }

      /* Join Section Dark Mode */
      .join-section {
        background: #2d3748;
        color: #f7fafc;
        border: 1px solid rgba(255, 255, 255, 0.1);
      }

      .join-title {
        color: #f7fafc;
      }

      .join-subtitle {
        color: #a0aec0;
      }

      /* Card Elements */
      .card {
        background: #1e293b;
        color: #e2e8f0;
        border: 1px solid #334155;
        box-shadow: 0 4px 20px rgba(0, 0, 0, 0.2);
      }

      .card-title {
        color: #f1f5f9;
      }

      .card-subtitle {
        color: #94a3b8;
      }

      .card-subtitle {
        color: #a0aec0;
      }

      /* Input Fields */
      .input-field {
        background: #0f172a;
        border-color: #475569;
        color: #e2e8f0;
      }

      .input-field:focus {
        border-color: #6366f1;
        background: #1e293b;
        box-shadow: 0 0 0 3px rgba(99, 102, 241, 0.2);
      }

      .input-field::placeholder {
        color: #64748b;
      }

      .input-field:focus {
        background: #4a5568;
        border-color: #667eea;
        box-shadow: 0 0 0 3px rgba(102, 126, 234, 0.2);
      }

      .input-field::placeholder {
        color: #a0aec0;
      }

      /* Buttons */
      .btn-secondary {
        background: #0f172a;
        color: #e2e8f0;
        border-color: #475569;
      }

      .btn-secondary:hover {
<<<<<<< HEAD
        background: #1e293b;
        border-color: #64748b;
      }

      .btn-option {
        background: #1e293b;
        color: #e2e8f0;
        border-color: #475569;
      }

      .btn-option:hover {
        border-color: #6366f1;
        background: #0f172a;
        box-shadow: 0 4px 15px rgba(99, 102, 241, 0.2);
      }

      .btn-option.selected {
        background: linear-gradient(135deg, #6366f1 0%, #8b5cf6 100%);
        color: white;
        border-color: #6366f1;
      }

      .btn-option:disabled {
        background: #334155;
        color: #64748b;
        border-color: #475569;
        opacity: 0.7;
      }

      .avatar-edit {
        background: #0f172a;
        border-color: #475569;
      }

      .emoji-button {
        background: #1e293b;
        border-color: #475569;
        color: #e2e8f0;
      }

      .emoji-button:hover {
        background: #0f172a;
        border-color: #64748b;
      }

      .custom-emoji-picker {
        background: #1e293b;
        border: 1px solid #475569;
        box-shadow: 0 20px 50px rgba(0, 0, 0, 0.4);
      }

      .picker-header {
        background: linear-gradient(135deg, #6366f1 0%, #8b5cf6 100%);
      }

      .emoji-search {
        background: rgba(15, 23, 42, 0.3);
        color: #e2e8f0;
      }

      .emoji-search::placeholder {
        color: rgba(226, 232, 240, 0.6);
      }

      .emoji-search:focus {
        background: rgba(15, 23, 42, 0.5);
      }

      .emoji-categories {
        background: #0f172a;
        border-bottom-color: #334155;
      }

      .emoji-category-tab:hover {
        background: #334155;
      }

      .emoji-category-tab.active {
        background: #1e293b;
        border-bottom-color: #6366f1;
      }

      .emoji-option:hover {
        background: #334155;
      }

      .reveal-item {
        background: #0f172a;
        border-left-color: #475569;
        color: #e2e8f0;
      }

      .reveal-item.truth {
        background: #064e3b;
        border-left-color: #10b981;
        color: #a7f3d0;
      }

      .score-table th {
        background: #0f172a;
        color: #e2e8f0;
        border-bottom-color: #475569;
      }

      .score-table td {
        color: #e2e8f0;
        border-bottom-color: #475569;
      }

      .score-table tr:hover {
        background: #0f172a;
      }

      .loading {
        color: #94a3b8;
      }

      .spinner {
        border-color: #475569;
        border-top-color: #6366f1;
      }

      .status-success {
        background: #064e3b;
        color: #a7f3d0;
        border-color: #10b981;
      }

      .status-info {
        background: #0c4a6e;
        color: #93c5fd;
        border-color: #3b82f6;
      }

      .no-results {
        color: #94a3b8;
      }

      /* Dark mode color input styling */
      .color-input {
        border: 2px solid #475569;
        box-shadow: 0 2px 8px rgba(0, 0, 0, 0.3);
      }

      /* Ensure proper contrast for avatars in dark mode */
      .player-avatar {
        border-color: rgba(226, 232, 240, 0.2);
        box-shadow: 0 4px 15px rgba(0, 0, 0, 0.4);
=======
        background: #718096;
        border-color: #a0aec0;
      }

      .btn-option {
        background: #4a5568;
        color: #f7fafc;
        border-color: #718096;
      }

      .btn-option:hover {
        background: #718096;
        border-color: #667eea;
      }

      .btn-option.selected {
        background: linear-gradient(135deg, #667eea 0%, #764ba2 100%);
        color: white;
        border-color: #667eea;
      }

      /* Avatar Section */
      .avatar-edit {
        background: #4a5568;
        border-color: #718096;
      }

      .emoji-button {
        background: #4a5568;
        color: #f7fafc;
        border-color: #718096;
      }

      .emoji-button:hover {
        background: #718096;
        border-color: #a0aec0;
      }

      /* Emoji Picker */
      .custom-emoji-picker {
        background: #2d3748;
        box-shadow: 0 20px 50px rgba(0, 0, 0, 0.5);
      }

      .emoji-categories {
        background: #4a5568;
        border-bottom-color: #718096;
      }

      .emoji-category-tab {
        color: #f7fafc;
      }

      .emoji-category-tab:hover {
        background: #718096;
      }

      .emoji-category-tab.active {
        background: #2d3748;
        border-bottom-color: #667eea;
      }

      .emoji-grid-container {
        background: #2d3748;
      }

      .emoji-option:hover {
        background: #4a5568;
      }

      /* Reveal Items */
      .reveal-item {
        background: #4a5568;
        color: #f7fafc;
        border-left-color: #718096;
      }

      .reveal-item.truth {
        background: #22543d;
        border-left-color: #38a169;
        color: #c6f6d5;
      }

      /* Score Table */
      .score-table th {
        background: #4a5568;
        color: #f7fafc;
        border-bottom-color: #718096;
      }

      .score-table td {
        color: #f7fafc;
        border-bottom-color: #718096;
      }

      .score-table tr:hover {
        background: #4a5568;
      }

      /* Status Messages */
      .status-success {
        background: #22543d;
        color: #c6f6d5;
        border-color: #38a169;
      }

      .status-info {
        background: #2a4365;
        color: #bee3f8;
        border-color: #3182ce;
      }

      /* Loading and Spinner */
      .loading {
        color: #a0aec0;
      }

      .spinner {
        border-color: #718096;
        border-top-color: #667eea;
      }

      /* Timer and Connection Status */
      .timer {
        background: rgba(26, 32, 44, 0.95);
        color: #f56565;
      }

      .connection-status {
        background: rgba(26, 32, 44, 0.95);
      }

      /* No Results */
      .no-results {
        color: #a0aec0;
>>>>>>> 9ea9df19
      }
    }
  </style>
</head>
<body>


  <div class="connection-status">
    <div class="status-dot"></div>
    <span id="connection">Connecting...</span>
  </div>

  <div class="container">
    <div id="joinSection" class="join-section">
      <div class="join-title">Join the Game</div>
      <div class="join-subtitle">Enter your name to start playing</div>
      <div class="input-group">
        <input id="nameInput" class="input-field" placeholder="Your name" type="text">
      </div>
      <button id="joinBtn" class="btn-primary">Join Game</button>
    </div>

    <div id="views" style="display:none;">
      <!-- Lobby View -->
      <div id="lobbyView" class="view">
        <div class="card">
          <div class="card-header">
            <div class="card-title">Game Lobby</div>
            <div class="card-subtitle">Waiting for the host to start the game...</div>
          </div>
          
          <div class="avatar-section">
            <div class="card-title" style="margin-bottom: 16px;">Customize Your Avatar</div>
            <div class="avatar-display">
              <span id="avatarPreview" class="player-avatar">😊</span>
              <button id="editAvatarBtn" class="btn-secondary">Edit Avatar</button>
            </div>
            
            <div id="avatarEdit" class="avatar-edit" style="display:none;">
              <div class="avatar-controls">
                <div class="emoji-input-container">
                  <button id="emojiButton" class="emoji-button">😊</button>
                  <div id="customEmojiPicker" class="custom-emoji-picker" style="display:none;">
                    <div class="picker-header">
                      <h4>Choose an Emoji</h4>
                      <input id="emojiSearch" class="emoji-search" placeholder="Search emojis...">
                    </div>
                    <div class="emoji-categories">
                      <div class="emoji-category-tab active" data-category="smileys">😀</div>
                      <div class="emoji-category-tab" data-category="animals">🐱</div>
                      <div class="emoji-category-tab" data-category="food">🍕</div>
                      <div class="emoji-category-tab" data-category="activities">⚽</div>
                      <div class="emoji-category-tab" data-category="travel">✈️</div>
                      <div class="emoji-category-tab" data-category="objects">💡</div>
                      <div class="emoji-category-tab" data-category="symbols">💖</div>
                    </div>
                    <div class="emoji-grid-container">
                      <div id="emojiGrid" class="emoji-grid"></div>
                    </div>
                  </div>
                </div>
                <input id="colorInput" class="color-input" type="color" value="#667eea">
              </div>
              <div class="avatar-update-section">
                <button id="avatarBtn" class="btn-primary">Update Avatar</button>
              </div>
            </div>
          </div>
          <div class="name-update-section">
            <div class="input-group">
              <input id="nameEditInput" class="input-field" placeholder="Your name" type="text">
            </div>
            <button id="nameBtn" class="btn-primary btn-small">Update Name</button>
          </div>
        </div>
      </div>

      <!-- Category Selection View -->
      <div id="categoryView" class="view">
        <div class="card">
          <div class="card-header">
            <div class="card-title">Choose a Category</div>
            <div class="card-subtitle" id="categoryPrompt">Select a category for the next question</div>
          </div>
          <div id="categoryButtons" class="btn-grid"></div>
        </div>
      </div>

      <!-- Question Reading View -->
      <div id="questionView" class="view">
        <div class="card question-card">
          <div class="question-category" id="questionCategory">Category</div>
          <div class="question-text" id="questionText">Question will appear here...</div>
        </div>
        <div class="card">
          <div class="loading">
            <div class="spinner"></div>
            <span>Read the question carefully...</span>
          </div>
        </div>
      </div>

      <!-- Lie Submission View -->
      <div id="lieView" class="view">
        <div class="card">
          <div class="card-header">
            <div class="card-title">Submit Your Lie</div>
            <div class="card-subtitle">Create a believable false answer</div>
          </div>
          <div class="input-group">
            <input id="lieInput" class="input-field" placeholder="Enter your lie...">
          </div>
          <button id="submitLie" class="btn-primary">Submit Lie</button>
          <button id="autoLie" class="btn-secondary" style="margin-top: 12px; width: 100%;">Lie for Me</button>
          <div id="lieStatus"></div>
        </div>
      </div>

      <!-- Voting View -->
      <div id="voteView" class="view">
        <div class="card">
          <div class="card-header">
            <div class="card-title">Vote for the Truth</div>
            <div class="card-subtitle">Which answer do you think is correct?</div>
          </div>
          <div id="options" class="btn-grid"></div>
          <button id="likeBtn" class="btn-secondary" style="display:none; margin-top: 12px;">👍 Like This Answer</button>
          <div id="voteStatus"></div>
        </div>
      </div>

      <!-- Reveal View -->
      <div id="revealView" class="view">
        <div class="card">
          <div class="card-header">
            <div class="card-title">Results</div>
            <div class="card-subtitle" id="revealQuestion">Question results</div>
          </div>
          <ul id="revealList" class="reveal-list"></ul>
        </div>
      </div>

      <!-- Scoreboard View -->
      <div id="scoreboardView" class="view">
        <div class="card">
          <div class="card-header">
            <div class="card-title">🏆 Scoreboard</div>
            <div class="card-subtitle">Current standings</div>
          </div>
          <table id="scoreTable" class="score-table"></table>
        </div>
      </div>
    </div>

    <div id="timer" class="timer" style="display:none;"></div>
  </div>

  <pre id="log" style="display:none;"></pre>

<script>
const socket = io();
let playerId = null;
// Attempt automatic reconnection using stored info
const storedId = localStorage.getItem('playerId');
const storedName = localStorage.getItem('playerName');
if(storedId && storedName){
  playerId = storedId;
  document.getElementById('joinSection').style.display = 'none';
  document.getElementById('views').style.display = 'block';
  document.getElementById('lobbyView').style.display = 'block';
  socket.emit('join_game', { playerName: storedName, playerId: storedId });
  document.getElementById('nameEditInput').value = storedName;
} else if(storedName){
  document.getElementById('nameInput').value = storedName;
  document.getElementById('nameEditInput').value = storedName;
}
let gameState = null;
let subStep = null;
let selectedOption = null;
let editingAvatar = false;
let selectedEmoji = '😊';
let currentEmojiCategory = 'smileys';

const views = {
  lobby: document.getElementById('lobbyView'),
  category: document.getElementById('categoryView'),
  question: document.getElementById('questionView'),
  lie: document.getElementById('lieView'),
  vote: document.getElementById('voteView'),
  reveal: document.getElementById('revealView'),
  score: document.getElementById('scoreboardView')
};

// Emoji data for the custom picker
const emojiData = {
  smileys: [
    '😀', '😃', '😄', '😁', '😆', '😅', '🤣', '😂', '🙂', '🙃',
    '😉', '😊', '😇', '🥰', '😍', '🤩', '😘', '😗', '😚', '😙',
    '😋', '😛', '😜', '🤪', '😝', '🤑', '🤗', '🤭', '🤫', '🤔',
    '😐', '🤐', '🤨', '😑', '😶', '😏', '😒', '🙄', '😬', '🤥',
    '😔', '😪', '🤤', '😴', '😷', '🤒', '🤕', '🤢', '🤮', '🤧',
    '🥵', '🥶', '🥴', '😵', '🤯', '🤠', '🥳', '😎', '🤓', '🧐'
  ],
  animals: [
    '🐶', '🐱', '🐭', '🐹', '🐰', '🦊', '🐻', '🐼', '🐨', '🐯',
    '🦁', '🐮', '🐷', '🐽', '🐸', '🐵', '🙈', '🙉', '🙊', '🐒',
    '🐔', '🐧', '🐦', '🐤', '🐣', '🐥', '🦆', '🦅', '🦉', '🦇',
    '🐺', '🐗', '🐴', '🦄', '🐝', '🐛', '🦋', '🐌', '🐞', '🐜',
    '🦟', '🦗', '🕷️', '🕸️', '🦂', '🐢', '🐍', '🦎', '🦖', '🦕',
    '🐙', '🦑', '🦐', '🦞', '🦀', '🐡', '🐠', '🐟', '🐬', '🐳'
  ],
  food: [
    '🍏', '🍎', '🍐', '🍊', '🍋', '🍌', '🍉', '🍇', '🍓', '🫐',
    '🍈', '🍒', '🍑', '🥭', '🍍', '🥥', '🥝', '🍅', '🍆', '🥑',
    '🥦', '🥬', '🥒', '🌶️', '🫑', '🌽', '🥕', '🫒', '🧄', '🧅',
    '🥔', '🍠', '🥐', '🥯', '🍞', '🥖', '🥨', '🧀', '🥚', '🍳',
    '🧈', '🥞', '🧇', '🥓', '🥩', '🍗', '🍖', '🦴', '🌭', '🍔',
    '🍟', '🍕', '🥪', '🥙', '🌮', '🌯', '🫔', '🥗', '🥘', '🫕'
  ],
  activities: [
    '⚽', '🏀', '🏈', '⚾', '🥎', '🎾', '🏐', '🏉', '🥏', '🎱',
    '🪀', '🏓', '🏸', '🏒', '🏑', '🥍', '🏏', '🪃', '🥅', '⛳',
    '🪁', '🏹', '🎣', '🤿', '🥊', '🥋', '🎽', '🛹', '🛷', '⛸️',
    '🥌', '🎿', '⛷️', '🏂', '🪂', '🏋️', '🤼', '🤸', '⛹️', '🤺',
    '🏇', '🧘', '🏄', '🏊', '🤽', '🚣', '🧗', '🚵', '🚴', '🏆',
    '🥇', '🥈', '🥉', '🏅', '🎖️', '🏵️', '🎗️', '🎫', '🎟️', '🎪'
  ],
  travel: [
    '🚗', '🚕', '🚙', '🚌', '🚎', '🏎️', '🚓', '🚑', '🚒', '🚐',
    '🛻', '🚚', '🚛', '🚜', '🏍️', '🛵', '🚲', '🛴', '🛺', '🚁',
    '🛸', '✈️', '🛩️', '🛫', '🛬', '🪂', '💺', '🚀', '🛰️', '🚢',
    '⛵', '🚤', '🛥️', '🛳️', '⛴️', '🚆', '🚄', '🚅', '🚈', '🚝',
    '🚞', '🚋', '🚃', '🚟', '🚠', '🚡', '🎢', '🎡', '🎠', '🏗️',
    '🌉', '🏰', '🏯', '🏟️', '🎪', '🎭', '🗼', '🗽', '⛪', '🕌'
  ],
  objects: [
    '⌚', '📱', '📲', '💻', '⌨️', '🖥️', '🖨️', '🖱️', '🖲️', '🕹️',
    '🗜️', '💽', '💾', '💿', '📀', '📼', '📷', '📸', '📹', '🎥',
    '📽️', '🎞️', '📞', '☎️', '📟', '📠', '📺', '📻', '🎙️', '🎚️',
    '🎛️', '🧭', '⏱️', '⏲️', '⏰', '🕰️', '⏳', '⌛', '📡', '🔋',
    '🔌', '💡', '🔦', '🕯️', '🪔', '🧯', '🛢️', '💸', '💵', '💴',
    '💶', '💷', '💰', '💳', '💎', '⚖️', '🧰', '🔧', '🔨', '⚒️'
  ],
  symbols: [
    '❤️', '🧡', '💛', '💚', '💙', '💜', '🖤', '🤍', '🤎', '💔',
    '❣️', '💕', '💞', '💓', '💗', '💖', '💘', '💝', '💋', '💌',
    '💤', '💢', '💣', '💥', '💦', '💨', '💫', '💬', '👁️‍🗨️', '🗨️',
    '🗯️', '💭', '💯', '💮', '♨️', '💈', '🛑', '🕛', '🕧', '🕐',
    '🕜', '🕑', '🕝', '🕒', '🕞', '🕓', '🕟', '🕔', '🕠', '🕕',
    '🕡', '🕖', '🕢', '🕗', '🕣', '🕘', '🕤', '🕙', '🕥', '🕚'
  ]
};

function hideAll(){ Object.values(views).forEach(v=>v.style.display='none'); }
function show(name){ hideAll(); if(views[name]) views[name].style.display='block'; }
function log(msg){ document.getElementById('log').textContent+=msg+'\n'; }

function updateAvatarUI(avatar){
  if(!avatar) return;
  document.getElementById('avatarPreview').textContent = avatar.emoji;
  document.getElementById('avatarPreview').style.backgroundColor = avatar.color;
  document.getElementById('emojiButton').textContent = avatar.emoji;
  document.getElementById('colorInput').value = avatar.color;
  selectedEmoji = avatar.emoji;
}

// Custom emoji picker functions
function renderEmojiGrid(emojis) {
  const grid = document.getElementById('emojiGrid');
  
  if (emojis.length === 0) {
    grid.innerHTML = '<div class="no-results">No emojis found 🔍</div>';
    return;
  }
  
  grid.innerHTML = emojis.map(emoji => 
    `<div class="emoji-option" onclick="selectEmoji('${emoji}')">${emoji}</div>`
  ).join('');
}

function selectEmoji(emoji) {
  selectedEmoji = emoji;
  document.getElementById('emojiButton').textContent = emoji;
  updateAvatarUI({
    emoji: emoji,
    color: document.getElementById('colorInput').value || '#667eea'
  });
  // Close the picker
  document.getElementById('customEmojiPicker').style.display = 'none';
}

function switchEmojiCategory(category) {
  currentEmojiCategory = category;
  
  // Update active tab
  document.querySelectorAll('.emoji-category-tab').forEach(tab => {
    tab.classList.remove('active');
  });
  document.querySelector(`[data-category="${category}"]`).classList.add('active');
  
  // Clear search
  document.getElementById('emojiSearch').value = '';
  
  // Render emojis for the category
  renderEmojiGrid(emojiData[category]);
}

function searchEmojis() {
  const searchTerm = document.getElementById('emojiSearch').value.toLowerCase();
  
  if (searchTerm === '') {
    renderEmojiGrid(emojiData[currentEmojiCategory]);
    return;
  }
  
  // Search through all emojis
  const allEmojis = Object.values(emojiData).flat();
  // For a simple implementation, just show first 50 results
  renderEmojiGrid(allEmojis.slice(0, 50));
}

// Initialize emoji picker
document.addEventListener('DOMContentLoaded', () => {
  renderEmojiGrid(emojiData.smileys);
  
  // Category tabs
  document.querySelectorAll('.emoji-category-tab').forEach(tab => {
    tab.addEventListener('click', () => {
      switchEmojiCategory(tab.dataset.category);
    });
  });
  
  // Search input
  document.getElementById('emojiSearch').addEventListener('input', searchEmojis);
  
  // Emoji button click
  document.getElementById('emojiButton').addEventListener('click', (e) => {
    e.stopPropagation();
    const picker = document.getElementById('customEmojiPicker');
    const isVisible = picker.style.display !== 'none';
    picker.style.display = isVisible ? 'none' : 'block';
    
    if (!isVisible) {
      // Position the picker to avoid getting cut off
      const button = document.getElementById('emojiButton');
      const buttonRect = button.getBoundingClientRect();
      const viewportWidth = window.innerWidth;
      
      // On mobile, use fixed positioning with margins
      if (viewportWidth <= 480) {
        picker.style.position = 'fixed';
        picker.style.left = '16px';
        picker.style.right = '16px';
        picker.style.top = 'auto';
        picker.style.bottom = '20px';
        picker.style.transform = 'none';
        picker.style.zIndex = '9999';
      } else {
        // Desktop positioning logic
        picker.style.transform = 'none';
        picker.style.right = 'auto';
        if (buttonRect.left + 350 > viewportWidth) {
          picker.style.left = 'auto';
          picker.style.right = '0';
        } else {


  // Reset like button between stages
  const likeBtnElem = document.getElementById('likeBtn')
  if (likeBtnElem) {
    likeBtnElem.style.display = 'none'
    likeBtnElem.disabled = false
    likeBtnElem.innerHTML = '👍 Like This Answer'
  }
          picker.style.right = 'auto';
        }
      }
    }
  });
  
  // Close picker when clicking outside
  document.addEventListener('click', (e) => {
    const picker = document.getElementById('customEmojiPicker');
    const button = document.getElementById('emojiButton');
    if (!picker.contains(e.target) && e.target !== button) {
      picker.style.display = 'none';
      // Reset positioning
      picker.style.position = 'absolute';
      picker.style.top = 'auto';
      picker.style.bottom = 'auto';
      picker.style.transform = 'none';
    }
  });

  // Enter key support for name input
  document.getElementById('nameInput').addEventListener('keypress', (e) => {
    if (e.key === 'Enter') {
      document.getElementById('joinBtn').click();
    }
  });

  // Enter key support for lie input
  document.getElementById('lieInput').addEventListener('keypress', (e) => {
    if (e.key === 'Enter') {
      document.getElementById('submitLie').click();
    }
  });
});

socket.on('connect', () => { 
  document.getElementById('connection').textContent = 'Connected';
  document.getElementById('connection').parentElement.style.color = '#68d391';
});

socket.on('disconnect', () => { 
  document.getElementById('connection').textContent = 'Disconnected';
  document.getElementById('connection').parentElement.style.color = '#e53e3e';
});

socket.on('player_joined', data => {
  if(!playerId && data.player){
    playerId = data.player.id;
    localStorage.setItem('playerId', playerId);
    localStorage.setItem('playerName', data.player.name);
    document.getElementById('joinSection').style.display='none';
    document.getElementById('views').style.display='block';
    updateAvatarUI(data.player.avatar);
    document.getElementById('nameEditInput').value = data.player.name;
  }
  if(data.gameState){
    gameState = data.gameState;
    render();
  }
});

socket.on('player_reconnected', d => {
  if(d.success){
    playerId = d.playerId;
    localStorage.setItem('playerId', playerId);
    if(d.playerName) localStorage.setItem('playerName', d.playerName);
    document.getElementById('joinSection').style.display='none';
    document.getElementById('views').style.display='block';
    if(d.playerName) document.getElementById('nameEditInput').value = d.playerName;
    if(d.gameState){ gameState = d.gameState; render(); }
  } else if(d.playerId === playerId){
    socket.emit('request_game_state');
  }
});

socket.on('game_state_update', d => {
  gameState=d;
  if(playerId){
    const me = (d.players||[]).find(p=>p.id===playerId);
    if(me){
      updateAvatarUI(me.avatar);
      document.getElementById('nameEditInput').value = me.name;
    }
  }
  render();
});

socket.on('sub_step_info', d => { subStep=d; render(); });

socket.on('timer_update', d => { 
  const timer = document.getElementById('timer');
  timer.textContent = `⏱️ ${d.secondsRemaining}s`;
  timer.style.display = 'block';
  
  // Change color based on time remaining
  if (d.secondsRemaining <= 10) {
    timer.style.background = 'rgba(229, 62, 62, 0.95)';
    timer.style.color = 'white';
  } else if (d.secondsRemaining <= 30) {
    timer.style.background = 'rgba(237, 137, 54, 0.95)';
    timer.style.color = 'white';
  } else {
    timer.style.background = 'rgba(255, 255, 255, 0.95)';
    timer.style.color = '#e53e3e';
  }
});

          likeBtnElem.style.display = 'block'
          likeBtnElem.disabled = false
          likeBtnElem.style.display = 'none'
          likeBtnElem.disabled = true
});

socket.on('option_selected', () => { 
  const status = document.getElementById('voteStatus');
  status.innerHTML = '<div class="status-message status-success">✅ Vote submitted!</div>';
});

socket.on('truth_reveal_start', d => renderReveal(d));
socket.on('scoreboard_update', d => renderScoreboard(d));

socket.on('lie_liked', () => { 
  const btn = document.getElementById('likeBtn');
  btn.style.display = 'none';
  btn.innerHTML = '👍 Liked!';
});

socket.on('player_avatar_updated', d => {
  if(d.playerId === playerId) updateAvatarUI(d.avatar);
  socket.emit('request_game_state');
  editingAvatar = false;
  document.getElementById('avatarEdit').style.display = 'none';
  document.getElementById('customEmojiPicker').style.display = 'none';
});

socket.on('error', data => log('Error: '+data.message));

document.getElementById('joinBtn').onclick = () => {
  const name=document.getElementById('nameInput').value.trim();
  if(name){ socket.emit('join_game',{playerName:name}); }
};

document.getElementById('submitLie').onclick = () => {
  const lie=document.getElementById('lieInput').value.trim();
  if(lie){ 
    socket.emit('submit_lie',{lie}); 
    document.getElementById('lieInput').value = '';
  }
};

document.getElementById('autoLie').onclick = () => { socket.emit('auto_lie'); };

document.getElementById('likeBtn').onclick = () => {
  if(selectedOption && selectedOption.submittedById && selectedOption.submittedById !== playerId){
    socket.emit('like_lie', { likedPlayerId: selectedOption.submittedById });
    document.getElementById('likeBtn').disabled = true;
  }
};

// Update preview when color changes
document.getElementById('colorInput').addEventListener('input', e => {
  updateAvatarUI({
    emoji: selectedEmoji,
    color: e.target.value
  });
});

document.getElementById('editAvatarBtn').onclick = () => {
  editingAvatar = !editingAvatar;
  document.getElementById('avatarEdit').style.display = editingAvatar ? 'block' : 'none';
  if (!editingAvatar) {
    document.getElementById('customEmojiPicker').style.display = 'none';
  }
};

document.getElementById('avatarBtn').onclick = () => {
  const emoji = selectedEmoji || '😀';
  const color = document.getElementById('colorInput').value || '#667eea';
  // Optimistically update the preview so players immediately see their choice
  updateAvatarUI({ emoji, color });
  socket.emit('update_avatar',{emoji,color});
  editingAvatar = false;
  document.getElementById('avatarEdit').style.display = 'none';
  document.getElementById('customEmojiPicker').style.display = 'none';
};

document.getElementById('nameBtn').onclick = () => {
  const newName = document.getElementById('nameEditInput').value.trim()
  if(newName){
    socket.emit('update_name', { name: newName })
    localStorage.setItem('playerName', newName)
  }
};

function render(){
  if(!gameState) return;
  
  const editingAllowed = gameState.state === 'lobby';
  document.getElementById('editAvatarBtn').disabled = !editingAllowed;
  document.getElementById('avatarBtn').disabled = !editingAllowed;
  document.getElementById('nameBtn').disabled = !editingAllowed;
  document.getElementById('nameEditInput').disabled = !editingAllowed;
  
  if(!editingAllowed){
    editingAvatar = false;
    document.getElementById('avatarEdit').style.display = 'none';
    document.getElementById('customEmojiPicker').style.display = 'none';
  }
  
  // Hide timer by default
  document.getElementById('timer').style.display = 'none';
  
  // Clear status messages when switching views
  document.getElementById('lieStatus').innerHTML = '';
  document.getElementById('voteStatus').innerHTML = '';
  
  switch(gameState.state){
    case 'lobby':
      show('lobby');
      break;
    case 'category_selection':
      show('category');
      renderCategory();
      break;
    case 'question_reading':
      show('question');
      renderQuestion();
      break;
    case 'lie_submission':
      show('lie');
      // Clear the lie input when entering this view
      document.getElementById('lieInput').value = '';
      break;
    case 'option_selection':
      show('vote');
      renderOptions();
      break;
    case 'truth_reveal':
      break;
    case 'scoreboard':
    case 'game_ended':
      break;
  }
}

function renderCategory(){
  const container=document.getElementById('categoryButtons');
  container.innerHTML='';
  
  if(subStep && subStep.categories){
    subStep.categories.forEach(c => {
      const btn=document.createElement('button');
      btn.className = 'btn-option';
      btn.textContent=c.category;
      if(subStep.isSelector){
        btn.onclick=()=>{
          // Visual feedback
          document.querySelectorAll('.btn-option').forEach(b => b.classList.remove('selected'));
          btn.classList.add('selected');
          socket.emit('select_category',{categoryId:c.id}); 
        };
      } else {
        btn.disabled = true;
        btn.style.opacity = '0.6';
      }
      container.appendChild(btn);
    });
  }
  
<<<<<<< HEAD
  let selectorName = ''
  const selectorPlayer = gameState.players.find(p => p.id === gameState.categorySelector)
  if(selectorPlayer) selectorName = selectorPlayer.name || ''
=======
  const selectorPlayer = gameState.players.find(p => p.id === gameState.categorySelector) || {}
  const selectorName = selectorPlayer.name || ''
>>>>>>> 9ea9df19
  document.getElementById('categoryPrompt').textContent=subStep.isSelector ?
    'Choose a category for the next question' :
    `Waiting for ${selectorName} to choose...`;
}

function renderQuestion(){
<<<<<<< HEAD
  const q = subStep && subStep.question ? subStep.question : gameState.currentQuestionData;
=======
  const q=(subStep && subStep.question) ? subStep.question : gameState.currentQuestionData;
>>>>>>> 9ea9df19
  if(q) {
    document.getElementById('questionCategory').textContent = q.category;
    document.getElementById('questionText').textContent = q.question;
  }
}

function renderOptions(){
  const container=document.getElementById('options');
  container.innerHTML='';

  if(subStep && subStep.options){
    subStep.options.forEach(opt => {
      const btn=document.createElement('button');
      btn.className = 'btn-option';
      btn.textContent=opt.text;
      btn.onclick=()=>{
        // Clear previous selections
<<<<<<< HEAD
        document.querySelectorAll('.btn-option').forEach(b => b.classList.remove('selected'))
        btn.classList.add('selected')

        selectedOption=opt
        socket.emit('select_option',{optionId:opt.id})

        // Show like button if it's a lie from another player
        if(opt.submittedById && opt.submittedById !== playerId) {
          document.getElementById('likeBtn').style.display='block'
=======
        document.querySelectorAll('.btn-option').forEach(b => b.classList.remove('selected'));
        btn.classList.add('selected');
        
        selectedOption=opt;
        socket.emit('select_option',{optionId:opt.id});
        
        // Toggle like button only for lies from other players
        const likeBtnElem = document.getElementById('likeBtn');
        if(opt.submittedById && opt.submittedById !== playerId) {
          likeBtnElem.style.display = 'block';
          likeBtnElem.disabled = false;
        } else {
          likeBtnElem.style.display = 'none';
>>>>>>> 9ea9df19
        }
      }
      container.appendChild(btn)
    })
  }
}

function renderReveal(data){
  show('reveal');
  document.getElementById('revealQuestion').textContent = data.question;
  const list=document.getElementById('revealList');
  list.innerHTML='';
  
  data.lies.forEach(l=>{
    const li=document.createElement('li');
    li.className = 'reveal-item';
    li.innerHTML = `
      <strong>${l.lie}</strong><br>
      <small>${l.voteCount} vote${l.voteCount !== 1 ? 's' : ''}</small>
    `;

    if(l.submittedById !== playerId){
      const likeBtn=document.createElement('button');
      likeBtn.className='btn-secondary';
      likeBtn.style.marginLeft='8px';
      likeBtn.textContent='👍 Like';
      likeBtn.onclick=()=>{
        socket.emit('like_lie',{likedPlayerId:l.submittedById});
        likeBtn.disabled=true;
      };
      li.appendChild(likeBtn);
    }

    list.appendChild(li);
  });
  
  const truth=document.createElement('li');
  truth.className = 'reveal-item truth';
  truth.innerHTML = `
    <strong>✅ Truth: ${data.truth.answer}</strong><br>
    <small>${data.truth.voteCount} correct guess${data.truth.voteCount !== 1 ? 'es' : ''}</small>
  `;
  list.appendChild(truth);
}

function renderScoreboard(data){
  show('score');
  const table=document.getElementById('scoreTable');
  table.innerHTML=`
    <thead>
      <tr>
        <th>Rank</th>
        <th>Player</th>
        <th>Last Lie</th>
        <th>Players Fooled</th>
        <th>Score</th>
      </tr>
    </thead>
    <tbody></tbody>
  `;
  
  const tbody = table.querySelector('tbody');
  data.players.forEach(p=>{
    const row=document.createElement('tr');
    
    // Add medal emoji for top 3
    let rankDisplay = p.rank;
    if(p.rank === 1) rankDisplay = '🥇';
    else if(p.rank === 2) rankDisplay = '🥈';
    else if(p.rank === 3) rankDisplay = '🥉';
    
    row.innerHTML=`
      <td>${rankDisplay}</td>
      <td><strong>${p.name}</strong></td>
      <td>${p.lastLie || ''}</td>
      <td>${p.playersFooled}</td>
      <td>${p.points}</td>
    `;
    tbody.appendChild(row);
  });
}
</script>
</body>
</html><|MERGE_RESOLUTION|>--- conflicted
+++ resolved
@@ -717,20 +717,11 @@
       padding: 32px 16px;
       font-size: 14px;
     }
-
-<<<<<<< HEAD
-    /* IMPROVED DARK MODE STYLES */
-    @media (prefers-color-scheme: dark) {
-      body {
-        background: linear-gradient(135deg, #0f172a 0%, #1e293b 100%);
-        color: #e2e8f0;
-=======
     /* Enhanced Dark Mode Support */
     @media (prefers-color-scheme: dark) {
       body {
         background: linear-gradient(135deg, #1a202c 0%, #2d3748 100%);
         color: #f7fafc;
->>>>>>> 9ea9df19
       }
 
       .header {
@@ -840,156 +831,6 @@
       }
 
       .btn-secondary:hover {
-<<<<<<< HEAD
-        background: #1e293b;
-        border-color: #64748b;
-      }
-
-      .btn-option {
-        background: #1e293b;
-        color: #e2e8f0;
-        border-color: #475569;
-      }
-
-      .btn-option:hover {
-        border-color: #6366f1;
-        background: #0f172a;
-        box-shadow: 0 4px 15px rgba(99, 102, 241, 0.2);
-      }
-
-      .btn-option.selected {
-        background: linear-gradient(135deg, #6366f1 0%, #8b5cf6 100%);
-        color: white;
-        border-color: #6366f1;
-      }
-
-      .btn-option:disabled {
-        background: #334155;
-        color: #64748b;
-        border-color: #475569;
-        opacity: 0.7;
-      }
-
-      .avatar-edit {
-        background: #0f172a;
-        border-color: #475569;
-      }
-
-      .emoji-button {
-        background: #1e293b;
-        border-color: #475569;
-        color: #e2e8f0;
-      }
-
-      .emoji-button:hover {
-        background: #0f172a;
-        border-color: #64748b;
-      }
-
-      .custom-emoji-picker {
-        background: #1e293b;
-        border: 1px solid #475569;
-        box-shadow: 0 20px 50px rgba(0, 0, 0, 0.4);
-      }
-
-      .picker-header {
-        background: linear-gradient(135deg, #6366f1 0%, #8b5cf6 100%);
-      }
-
-      .emoji-search {
-        background: rgba(15, 23, 42, 0.3);
-        color: #e2e8f0;
-      }
-
-      .emoji-search::placeholder {
-        color: rgba(226, 232, 240, 0.6);
-      }
-
-      .emoji-search:focus {
-        background: rgba(15, 23, 42, 0.5);
-      }
-
-      .emoji-categories {
-        background: #0f172a;
-        border-bottom-color: #334155;
-      }
-
-      .emoji-category-tab:hover {
-        background: #334155;
-      }
-
-      .emoji-category-tab.active {
-        background: #1e293b;
-        border-bottom-color: #6366f1;
-      }
-
-      .emoji-option:hover {
-        background: #334155;
-      }
-
-      .reveal-item {
-        background: #0f172a;
-        border-left-color: #475569;
-        color: #e2e8f0;
-      }
-
-      .reveal-item.truth {
-        background: #064e3b;
-        border-left-color: #10b981;
-        color: #a7f3d0;
-      }
-
-      .score-table th {
-        background: #0f172a;
-        color: #e2e8f0;
-        border-bottom-color: #475569;
-      }
-
-      .score-table td {
-        color: #e2e8f0;
-        border-bottom-color: #475569;
-      }
-
-      .score-table tr:hover {
-        background: #0f172a;
-      }
-
-      .loading {
-        color: #94a3b8;
-      }
-
-      .spinner {
-        border-color: #475569;
-        border-top-color: #6366f1;
-      }
-
-      .status-success {
-        background: #064e3b;
-        color: #a7f3d0;
-        border-color: #10b981;
-      }
-
-      .status-info {
-        background: #0c4a6e;
-        color: #93c5fd;
-        border-color: #3b82f6;
-      }
-
-      .no-results {
-        color: #94a3b8;
-      }
-
-      /* Dark mode color input styling */
-      .color-input {
-        border: 2px solid #475569;
-        box-shadow: 0 2px 8px rgba(0, 0, 0, 0.3);
-      }
-
-      /* Ensure proper contrast for avatars in dark mode */
-      .player-avatar {
-        border-color: rgba(226, 232, 240, 0.2);
-        box-shadow: 0 4px 15px rgba(0, 0, 0, 0.4);
-=======
         background: #718096;
         border-color: #a0aec0;
       }
@@ -1125,7 +966,6 @@
       /* No Results */
       .no-results {
         color: #a0aec0;
->>>>>>> 9ea9df19
       }
     }
   </style>
@@ -1769,25 +1609,15 @@
     });
   }
   
-<<<<<<< HEAD
-  let selectorName = ''
-  const selectorPlayer = gameState.players.find(p => p.id === gameState.categorySelector)
-  if(selectorPlayer) selectorName = selectorPlayer.name || ''
-=======
   const selectorPlayer = gameState.players.find(p => p.id === gameState.categorySelector) || {}
   const selectorName = selectorPlayer.name || ''
->>>>>>> 9ea9df19
   document.getElementById('categoryPrompt').textContent=subStep.isSelector ?
     'Choose a category for the next question' :
     `Waiting for ${selectorName} to choose...`;
 }
 
 function renderQuestion(){
-<<<<<<< HEAD
-  const q = subStep && subStep.question ? subStep.question : gameState.currentQuestionData;
-=======
   const q=(subStep && subStep.question) ? subStep.question : gameState.currentQuestionData;
->>>>>>> 9ea9df19
   if(q) {
     document.getElementById('questionCategory').textContent = q.category;
     document.getElementById('questionText').textContent = q.question;
@@ -1805,17 +1635,6 @@
       btn.textContent=opt.text;
       btn.onclick=()=>{
         // Clear previous selections
-<<<<<<< HEAD
-        document.querySelectorAll('.btn-option').forEach(b => b.classList.remove('selected'))
-        btn.classList.add('selected')
-
-        selectedOption=opt
-        socket.emit('select_option',{optionId:opt.id})
-
-        // Show like button if it's a lie from another player
-        if(opt.submittedById && opt.submittedById !== playerId) {
-          document.getElementById('likeBtn').style.display='block'
-=======
         document.querySelectorAll('.btn-option').forEach(b => b.classList.remove('selected'));
         btn.classList.add('selected');
         
@@ -1829,7 +1648,6 @@
           likeBtnElem.disabled = false;
         } else {
           likeBtnElem.style.display = 'none';
->>>>>>> 9ea9df19
         }
       }
       container.appendChild(btn)
